/*
 * H.26L/H.264/AVC/JVT/14496-10/... encoder/decoder
 * Copyright (c) 2003 Michael Niedermayer <michaelni@gmx.at>
 *
 * This file is part of Libav.
 *
 * Libav is free software; you can redistribute it and/or
 * modify it under the terms of the GNU Lesser General Public
 * License as published by the Free Software Foundation; either
 * version 2.1 of the License, or (at your option) any later version.
 *
 * Libav is distributed in the hope that it will be useful,
 * but WITHOUT ANY WARRANTY; without even the implied warranty of
 * MERCHANTABILITY or FITNESS FOR A PARTICULAR PURPOSE.  See the GNU
 * Lesser General Public License for more details.
 *
 * You should have received a copy of the GNU Lesser General Public
 * License along with Libav; if not, write to the Free Software
 * Foundation, Inc., 51 Franklin Street, Fifth Floor, Boston, MA 02110-1301 USA
 */

/**
 * @file
 * H.264 / AVC / MPEG4 part10 codec.
 * @author Michael Niedermayer <michaelni@gmx.at>
 */

#ifndef AVCODEC_H264_H
#define AVCODEC_H264_H

#include "libavutil/intreadwrite.h"
#include "cabac.h"
#include "error_resilience.h"
#include "get_bits.h"
#include "mpegvideo.h"
#include "h264chroma.h"
#include "h264dsp.h"
#include "h264pred.h"
#include "h264qpel.h"
#include "rectangle.h"

#define MAX_SPS_COUNT          32
#define MAX_PPS_COUNT         256

#define MAX_MMCO_COUNT         66

#define MAX_DELAYED_PIC_COUNT  16

#define H264_MAX_PICTURE_COUNT 32 * 2 * 8 // TODO: dynamic allocation

/* Compiling in interlaced support reduces the speed
 * of progressive decoding by about 2%. */
#define ALLOW_INTERLACE

#define FMO 0

/**
 * The maximum number of slices supported by the decoder.
 * must be a power of 2
 */
#define MAX_SLICES 16

#ifdef ALLOW_INTERLACE
#define MB_MBAFF(h)    h->mb_mbaff
#define MB_FIELD(h)    h->mb_field_decoding_flag
#define FRAME_MBAFF(h) h->mb_aff_frame
#define FIELD_PICTURE(h) (h->picture_structure != PICT_FRAME)
#define LEFT_MBS 2
#define LTOP     0
#define LBOT     1
#define LEFT(i)  (i)
#else
#define MB_MBAFF(h)      0
#define MB_FIELD(h)      0
#define FRAME_MBAFF(h)   0
#define FIELD_PICTURE(h) 0
#undef  IS_INTERLACED
#define IS_INTERLACED(mb_type) 0
#define LEFT_MBS 1
#define LTOP     0
#define LBOT     0
#define LEFT(i)  0
#endif
#define FIELD_OR_MBAFF_PICTURE(h) (FRAME_MBAFF(h) || FIELD_PICTURE(h))

#ifndef CABAC
#define CABAC(h) h->pps.cabac
#endif

#define CHROMA422(h) (h->sps.chroma_format_idc == 2)
#define CHROMA444(h) (h->sps.chroma_format_idc == 3)

#define EXTENDED_SAR       255

#define MB_TYPE_REF0       MB_TYPE_ACPRED // dirty but it fits in 16 bit
#define MB_TYPE_8x8DCT     0x01000000
#define IS_REF0(a)         ((a) & MB_TYPE_REF0)
#define IS_8x8DCT(a)       ((a) & MB_TYPE_8x8DCT)

#define QP_MAX_NUM (51 + 2 * 6)           // The maximum supported qp

/* NAL unit types */
enum {
    NAL_SLICE           = 1,
    NAL_DPA             = 2,
    NAL_DPB             = 3,
    NAL_DPC             = 4,
    NAL_IDR_SLICE       = 5,
    NAL_SEI             = 6,
    NAL_SPS             = 7,
    NAL_PPS             = 8,
    NAL_AUD             = 9,
    NAL_END_SEQUENCE    = 10,
    NAL_END_STREAM      = 11,
    NAL_FILLER_DATA     = 12,
    NAL_SPS_EXT         = 13,
    NAL_PREFIX          = 14,
    NAL_SUB_SPS         = 15,
    NAL_AUXILIARY_SLICE = 19,
    NAL_EXT_SLICE       = 20,
    NAL_FF_IGNORE       = 0xff0f001,
};

/**
 * SEI message types
 */
typedef enum {
    SEI_BUFFERING_PERIOD            = 0,   ///< buffering period (H.264, D.1.1)
    SEI_TYPE_PIC_TIMING             = 1,   ///< picture timing
    SEI_TYPE_USER_DATA_UNREGISTERED = 5,   ///< unregistered user data
    SEI_TYPE_RECOVERY_POINT         = 6,   ///< recovery point (frame # to decoder sync)
    SEI_TYPE_FRAME_PACKING          = 45,  ///< frame packing arrangement
} SEI_Type;

/**
 * pic_struct in picture timing SEI message
 */
typedef enum {
    SEI_PIC_STRUCT_FRAME             = 0, ///<  0: %frame
    SEI_PIC_STRUCT_TOP_FIELD         = 1, ///<  1: top field
    SEI_PIC_STRUCT_BOTTOM_FIELD      = 2, ///<  2: bottom field
    SEI_PIC_STRUCT_TOP_BOTTOM        = 3, ///<  3: top field, bottom field, in that order
    SEI_PIC_STRUCT_BOTTOM_TOP        = 4, ///<  4: bottom field, top field, in that order
    SEI_PIC_STRUCT_TOP_BOTTOM_TOP    = 5, ///<  5: top field, bottom field, top field repeated, in that order
    SEI_PIC_STRUCT_BOTTOM_TOP_BOTTOM = 6, ///<  6: bottom field, top field, bottom field repeated, in that order
    SEI_PIC_STRUCT_FRAME_DOUBLING    = 7, ///<  7: %frame doubling
    SEI_PIC_STRUCT_FRAME_TRIPLING    = 8  ///<  8: %frame tripling
} SEI_PicStructType;

/**
 * Sequence parameter set
 */
typedef struct SPS {
    unsigned int sps_id;
    int profile_idc;
    int level_idc;
    int chroma_format_idc;
    int transform_bypass;              ///< qpprime_y_zero_transform_bypass_flag
    int log2_max_frame_num;            ///< log2_max_frame_num_minus4 + 4
    int poc_type;                      ///< pic_order_cnt_type
    int log2_max_poc_lsb;              ///< log2_max_pic_order_cnt_lsb_minus4
    int delta_pic_order_always_zero_flag;
    int offset_for_non_ref_pic;
    int offset_for_top_to_bottom_field;
    int poc_cycle_length;              ///< num_ref_frames_in_pic_order_cnt_cycle
    int ref_frame_count;               ///< num_ref_frames
    int gaps_in_frame_num_allowed_flag;
    int mb_width;                      ///< pic_width_in_mbs_minus1 + 1
    int mb_height;                     ///< pic_height_in_map_units_minus1 + 1
    int frame_mbs_only_flag;
    int mb_aff;                        ///< mb_adaptive_frame_field_flag
    int direct_8x8_inference_flag;
    int crop;                          ///< frame_cropping_flag

    /* those 4 are already in luma samples */
    unsigned int crop_left;            ///< frame_cropping_rect_left_offset
    unsigned int crop_right;           ///< frame_cropping_rect_right_offset
    unsigned int crop_top;             ///< frame_cropping_rect_top_offset
    unsigned int crop_bottom;          ///< frame_cropping_rect_bottom_offset
    int vui_parameters_present_flag;
    AVRational sar;
    int video_signal_type_present_flag;
    int full_range;
    int colour_description_present_flag;
    enum AVColorPrimaries color_primaries;
    enum AVColorTransferCharacteristic color_trc;
    enum AVColorSpace colorspace;
    int timing_info_present_flag;
    uint32_t num_units_in_tick;
    uint32_t time_scale;
    int fixed_frame_rate_flag;
    short offset_for_ref_frame[256]; // FIXME dyn aloc?
    int bitstream_restriction_flag;
    int num_reorder_frames;
    int scaling_matrix_present;
    uint8_t scaling_matrix4[6][16];
    uint8_t scaling_matrix8[6][64];
    int nal_hrd_parameters_present_flag;
    int vcl_hrd_parameters_present_flag;
    int pic_struct_present_flag;
    int time_offset_length;
    int cpb_cnt;                          ///< See H.264 E.1.2
    int initial_cpb_removal_delay_length; ///< initial_cpb_removal_delay_length_minus1 + 1
    int cpb_removal_delay_length;         ///< cpb_removal_delay_length_minus1 + 1
    int dpb_output_delay_length;          ///< dpb_output_delay_length_minus1 + 1
    int bit_depth_luma;                   ///< bit_depth_luma_minus8 + 8
    int bit_depth_chroma;                 ///< bit_depth_chroma_minus8 + 8
    int residual_color_transform_flag;    ///< residual_colour_transform_flag
    int constraint_set_flags;             ///< constraint_set[0-3]_flag
    int new;                              ///< flag to keep track if the decoder context needs re-init due to changed SPS

#define MAX_VIEW_COUNT 3
    int is_sub_sps;
    int num_views;
    int num_level_values_signalled;
    int num_anchor_refs[2][MAX_VIEW_COUNT];
    int num_non_anchor_refs_lX[2][MAX_VIEW_COUNT];
    int anchor_ref[2][MAX_VIEW_COUNT][16];
    int non_anchor_ref_lX[2][MAX_VIEW_COUNT][16];
    int view_id[MAX_VIEW_COUNT];
    int inter_layer_deblocking_filter_control_present_flag;
} SPS;

/**
 * Picture parameter set
 */
typedef struct PPS {
    unsigned int sps_id;
    int cabac;                  ///< entropy_coding_mode_flag
    int pic_order_present;      ///< pic_order_present_flag
    int slice_group_count;      ///< num_slice_groups_minus1 + 1
    int mb_slice_group_map_type;
    unsigned int ref_count[2];  ///< num_ref_idx_l0/1_active_minus1 + 1
    int weighted_pred;          ///< weighted_pred_flag
    int weighted_bipred_idc;
    int init_qp;                ///< pic_init_qp_minus26 + 26
    int init_qs;                ///< pic_init_qs_minus26 + 26
    int chroma_qp_index_offset[2];
    int deblocking_filter_parameters_present; ///< deblocking_filter_parameters_present_flag
    int constrained_intra_pred;     ///< constrained_intra_pred_flag
    int redundant_pic_cnt_present;  ///< redundant_pic_cnt_present_flag
    int transform_8x8_mode;         ///< transform_8x8_mode_flag
    uint8_t scaling_matrix4[6][16];
    uint8_t scaling_matrix8[6][64];
    uint8_t chroma_qp_table[2][64]; ///< pre-scaled (with chroma_qp_index_offset) version of qp_table
    int chroma_qp_diff;
} PPS;

/**
 * Memory management control operation opcode.
 */
typedef enum MMCOOpcode {
    MMCO_END = 0,
    MMCO_SHORT2UNUSED,
    MMCO_LONG2UNUSED,
    MMCO_SHORT2LONG,
    MMCO_SET_MAX_LONG,
    MMCO_RESET,
    MMCO_LONG,
} MMCOOpcode;

/**
 * Memory management control operation.
 */
typedef struct MMCO {
    MMCOOpcode opcode;
    int short_pic_num;  ///< pic_num without wrapping (pic_num & max_pic_num)
    int long_arg;       ///< index, pic_num, or num long refs depending on opcode
} MMCO;

/**
 * H264Context
 */
typedef struct H264Context {
    AVCodecContext *avctx;
    DSPContext       dsp;
    VideoDSPContext vdsp;
    H264DSPContext h264dsp;
    H264ChromaContext h264chroma;
    H264QpelContext h264qpel;
    MotionEstContext me;
    ParseContext parse_context;
    GetBitContext gb;
    ERContext er;

    Picture *DPB;
    Picture *cur_pic_ptr;
    Picture cur_pic;

    int pixel_shift;    ///< 0 for 8-bit H264, 1 for high-bit-depth H264
    int chroma_qp[2];   // QPc

    int qp_thresh;      ///< QP threshold to skip loopfilter

    /* coded dimensions -- 16 * mb w/h */
    int width, height;
    ptrdiff_t linesize, uvlinesize;
    int chroma_x_shift, chroma_y_shift;

    int qscale;
    int droppable;
    int data_partitioning;
    int coded_picture_number;
    int low_delay;

    int context_initialized;
    int flags;
    int workaround_bugs;

    int prev_mb_skipped;
    int next_mb_skipped;

    // prediction stuff
    int chroma_pred_mode;
    int intra16x16_pred_mode;

    int topleft_mb_xy;
    int top_mb_xy;
    int topright_mb_xy;
    int left_mb_xy[LEFT_MBS];

    int topleft_type;
    int top_type;
    int topright_type;
    int left_type[LEFT_MBS];

    const uint8_t *left_block;
    int topleft_partition;

    int8_t intra4x4_pred_mode_cache[5 * 8];
    int8_t(*intra4x4_pred_mode);
    H264PredContext hpc;
    unsigned int topleft_samples_available;
    unsigned int top_samples_available;
    unsigned int topright_samples_available;
    unsigned int left_samples_available;
    uint8_t (*top_borders[2])[(16 * 3) * 2];

    /**
     * non zero coeff count cache.
     * is 64 if not available.
     */
    DECLARE_ALIGNED(8, uint8_t, non_zero_count_cache)[15 * 8];

    uint8_t (*non_zero_count)[48];

    /**
     * Motion vector cache.
     */
    DECLARE_ALIGNED(16, int16_t, mv_cache)[2][5 * 8][2];
    DECLARE_ALIGNED(8, int8_t, ref_cache)[2][5 * 8];
#define LIST_NOT_USED -1 // FIXME rename?
#define PART_NOT_AVAILABLE -2

    /**
     * number of neighbors (top and/or left) that used 8x8 dct
     */
    int neighbor_transform_size;

    /**
     * block_offset[ 0..23] for frame macroblocks
     * block_offset[24..47] for field macroblocks
     */
    int block_offset[2 * (16 * 3)];

    uint32_t *mb2b_xy;  // FIXME are these 4 a good idea?
    uint32_t *mb2br_xy;
    int b_stride;       // FIXME use s->b4_stride

    ptrdiff_t mb_linesize;  ///< may be equal to s->linesize or s->linesize * 2, for mbaff
    ptrdiff_t mb_uvlinesize;

    SPS sps; ///< current sps

    /**
     * current pps
     */
    PPS pps; // FIXME move to Picture perhaps? (->no) do we need that?

    SPS ssps; ///< current ssps (may be not active)

    uint32_t dequant4_buffer[6][QP_MAX_NUM + 1][16]; // FIXME should these be moved down?
    uint32_t dequant8_buffer[6][QP_MAX_NUM + 1][64];
    uint32_t(*dequant4_coeff[6])[16];
    uint32_t(*dequant8_coeff[6])[64];

    int slice_num;
    uint16_t *slice_table;      ///< slice_table_base + 2*mb_stride + 1
    int slice_type;
    int slice_type_nos;         ///< S free slice type (SI/SP are remapped to I/P)
    int slice_type_fixed;

    // interlacing specific flags
    int mb_aff_frame;
    int mb_field_decoding_flag;
    int mb_mbaff;               ///< mb_aff_frame && mb_field_decoding_flag
    int picture_structure;
    int first_field;

    DECLARE_ALIGNED(8, uint16_t, sub_mb_type)[4];

    // Weighted pred stuff
    int use_weight;
    int use_weight_chroma;
    int luma_log2_weight_denom;
    int chroma_log2_weight_denom;
    // The following 2 can be changed to int8_t but that causes 10cpu cycles speedloss
    int luma_weight[48][2][2];
    int chroma_weight[48][2][2][2];
    int implicit_weight[48][48][2];

    int direct_spatial_mv_pred;
    int col_parity;
    int col_fieldoff;
    int dist_scale_factor[32];
    int dist_scale_factor_field[2][32];
    int map_col_to_list0[2][16 + 32];
    int map_col_to_list0_field[2][2][16 + 32];

    /**
     * num_ref_idx_l0/1_active_minus1 + 1
     */
    unsigned int ref_count[2];          ///< counts frames or fields, depending on current mb mode
    unsigned int list_count;
    uint8_t *list_counts;               ///< Array of list_count per MB specifying the slice type
    Picture ref_list[2][48];            /**< 0..15: frame refs, 16..47: mbaff field refs.
                                         *   Reordered version of default_ref_list
                                         *   according to picture reordering in slice header */
    int ref2frm[MAX_SLICES][2][64];     ///< reference to frame number lists, used in the loop filter, the first 2 are for -2,-1

    // data partitioning
    GetBitContext intra_gb;
    GetBitContext inter_gb;
    GetBitContext *intra_gb_ptr;
    GetBitContext *inter_gb_ptr;

    const uint8_t *intra_pcm_ptr;
    DECLARE_ALIGNED(16, int16_t, mb)[16 * 48 * 2]; ///< as a dct coeffecient is int32_t in high depth, we need to reserve twice the space.
    DECLARE_ALIGNED(16, int16_t, mb_luma_dc)[3][16 * 2];
    int16_t mb_padding[256 * 2];        ///< as mb is addressed by scantable[i] and scantable is uint8_t we can either check that i is not too large or ensure that there is some unused stuff after mb

    /**
     * Cabac
     */
    CABACContext cabac;
    uint8_t cabac_state[1024];

    /* 0x100 -> non null luma_dc, 0x80/0x40 -> non null chroma_dc (cb/cr), 0x?0 -> chroma_cbp(0, 1, 2), 0x0? luma_cbp */
    uint16_t *cbp_table;
    int cbp;
    int top_cbp;
    int left_cbp;
    /* chroma_pred_mode for i4x4 or i16x16, else 0 */
    uint8_t *chroma_pred_mode_table;
    int last_qscale_diff;
    uint8_t (*mvd_table[2])[2];
    DECLARE_ALIGNED(16, uint8_t, mvd_cache)[2][5 * 8][2];
    uint8_t *direct_table;
    uint8_t direct_cache[5 * 8];

    uint8_t zigzag_scan[16];
    uint8_t zigzag_scan8x8[64];
    uint8_t zigzag_scan8x8_cavlc[64];
    uint8_t field_scan[16];
    uint8_t field_scan8x8[64];
    uint8_t field_scan8x8_cavlc[64];
    const uint8_t *zigzag_scan_q0;
    const uint8_t *zigzag_scan8x8_q0;
    const uint8_t *zigzag_scan8x8_cavlc_q0;
    const uint8_t *field_scan_q0;
    const uint8_t *field_scan8x8_q0;
    const uint8_t *field_scan8x8_cavlc_q0;

    int x264_build;

    int mb_x, mb_y;
    int resync_mb_x;
    int resync_mb_y;
    int mb_skip_run;
    int mb_height, mb_width;
    int mb_stride;
    int mb_num;
    int mb_xy;

    int is_complex;

    // deblock
    int deblocking_filter;          ///< disable_deblocking_filter_idc with 1 <-> 0
    int slice_alpha_c0_offset;
    int slice_beta_offset;

    // =============================================================
    // Things below are not used in the MB or more inner code

    int nal_ref_idc;
    int nal_unit_type;
    uint8_t *rbsp_buffer[2];
    unsigned int rbsp_buffer_size[2];

    /**
     * Used to parse AVC variant of h264
     */
    int is_avc;           ///< this flag is != 0 if codec is avc1
    int nal_length_size;  ///< Number of bytes used for nal length (1, 2 or 4)
    int got_first;        ///< this flag is != 0 if we've parsed a frame

    int bit_depth_luma;         ///< luma bit depth from sps to detect changes
    int chroma_format_idc;      ///< chroma format from sps to detect changes

    SPS *sps_buffers[MAX_SPS_COUNT];
    PPS *pps_buffers[MAX_PPS_COUNT];
    SPS *ssps_buffers[MAX_SPS_COUNT];

    int dequant_coeff_pps;      ///< reinit tables when pps changes

    uint16_t *slice_table_base;

    // POC stuff
    int poc_lsb;
    int poc_msb;
    int delta_poc_bottom;
    int delta_poc[2];
    int frame_num;
    int prev_poc_msb;           ///< poc_msb of the last reference pic for POC type 0
    int prev_poc_lsb;           ///< poc_lsb of the last reference pic for POC type 0
    int frame_num_offset;       ///< for POC type 2
    int prev_frame_num_offset;  ///< for POC type 2
    int prev_frame_num;         ///< frame_num of the last pic for POC type 1/2

    /**
     * frame_num for frames or 2 * frame_num + 1 for field pics.
     */
    int curr_pic_num;

    /**
     * max_frame_num or 2 * max_frame_num for field pics.
     */
    int max_pic_num;

    int redundant_pic_count;

    Picture default_ref_list[2][32]; ///< base reference list for all slices of a coded picture
    Picture *short_ref[32];
    Picture *long_ref[32];
    Picture *delayed_pic[MAX_DELAYED_PIC_COUNT + 2]; // FIXME size?
    int last_pocs[MAX_DELAYED_PIC_COUNT];
    Picture *next_output_pic;
    int outputed_poc;
    int next_outputed_poc;

    /**
     * memory management control operations buffer.
     */
    MMCO mmco[MAX_MMCO_COUNT];
    int mmco_index;
    int mmco_reset;

    int long_ref_count;     ///< number of actual long term references
    int short_ref_count;    ///< number of actual short term references

    int cabac_init_idc;

    /**
     * @name Members for slice based multithreading
     * @{
     */
    struct H264Context *thread_context[MAX_THREADS];

    /**
     * current slice number, used to initalize slice_num of each thread/context
     */
    int current_slice;

    /**
     * Max number of threads / contexts.
     * This is equal to AVCodecContext.thread_count unless
     * multithreaded decoding is impossible, in which case it is
     * reduced to 1.
     */
    int max_contexts;

    int slice_context_count;

    /**
     *  1 if the single thread fallback warning has already been
     *  displayed, 0 otherwise.
     */
    int single_decode_warning;

    enum AVPictureType pict_type;

    int last_slice_type;
    /** @} */

    /**
     * pic_struct in picture timing SEI message
     */
    SEI_PicStructType sei_pic_struct;

    /**
     * Complement sei_pic_struct
     * SEI_PIC_STRUCT_TOP_BOTTOM and SEI_PIC_STRUCT_BOTTOM_TOP indicate interlaced frames.
     * However, soft telecined frames may have these values.
     * This is used in an attempt to flag soft telecine progressive.
     */
    int prev_interlaced_frame;

    /**
     * frame_packing_arrangment SEI message
     */
    int sei_frame_packing_present;
    int frame_packing_arrangement_type;
    int content_interpretation_type;
    int quincunx_subsampling;

    /**
     * Bit set of clock types for fields/frames in picture timing SEI message.
     * For each found ct_type, appropriate bit is set (e.g., bit 1 for
     * interlaced).
     */
    int sei_ct_type;

    /**
     * dpb_output_delay in picture timing SEI message, see H.264 C.2.2
     */
    int sei_dpb_output_delay;

    /**
     * cpb_removal_delay in picture timing SEI message, see H.264 C.1.2
     */
    int sei_cpb_removal_delay;

    /**
     * recovery_frame_cnt from SEI message
     *
     * Set to -1 if no recovery point SEI message found or to number of frames
     * before playback synchronizes. Frames having recovery point are key
     * frames.
     */
    int sei_recovery_frame_cnt;

    /**
     * recovery_frame is the frame_num at which the next frame should
     * be fully constructed.
     *
     * Set to -1 when not expecting a recovery point.
     */
    int recovery_frame;

/**
 * We have seen an IDR, so all the following frames in coded order are correctly
 * decodable.
 */
#define FRAME_RECOVERED_IDR  (1 << 0)
/**
 * Sufficient number of frames have been decoded since a SEI recovery point,
 * so all the following frames in presentation order are correct.
 */
#define FRAME_RECOVERED_SEI  (1 << 1)

    int frame_recovered;    ///< Initial frame has been completely recovered

    int luma_weight_flag[2];    ///< 7.4.3.2 luma_weight_lX_flag
    int chroma_weight_flag[2];  ///< 7.4.3.2 chroma_weight_lX_flag

    // Timestamp stuff
    int sei_buffering_period_present;   ///< Buffering period SEI flag
    int initial_cpb_removal_delay[32];  ///< Initial timestamps for CPBs

    int cur_chroma_format_idc;
    uint8_t *bipred_scratchpad;
    uint8_t *edge_emu_buffer;
    int16_t *dc_val_base;

    AVBufferPool *qscale_table_pool;
    AVBufferPool *mb_type_pool;
    AVBufferPool *motion_val_pool;
    AVBufferPool *ref_index_pool;

    int non_idr_flag;
    int priority_id;
    int view_id;
    int temporal_id;
    int anchor_pic_flag;
    int inter_view_flag;

    int is_mvc;

<<<<<<< HEAD
    int voidx[1024];
=======
    int voidx;
    int voidx_list[1024];
>>>>>>> c9f154ed
    //struct H264Context *layer;
} H264Context;

extern const uint8_t ff_h264_chroma_qp[3][QP_MAX_NUM + 1]; ///< One chroma qp table for each supported bit depth (8, 9, 10).
extern const uint16_t ff_h264_mb_sizes[4];

/**
 * Decode SEI
 */
int ff_h264_decode_sei(H264Context *h);

/**
 * Decode SPS
 */
int ff_h264_decode_seq_parameter_set(H264Context *h);

/**
 * compute profile from sps
 */
int ff_h264_get_profile(SPS *sps);

/**
 * Decode PPS
 */
int ff_h264_decode_picture_parameter_set(H264Context *h, int bit_length);

/**
 * Decode a network abstraction layer unit.
 * @param consumed is the number of bytes used as input
 * @param length is the length of the array
 * @param dst_length is the number of decoded bytes FIXME here
 *                   or a decode rbsp tailing?
 * @return decoded bytes, might be src+1 if no escapes
 */
const uint8_t *ff_h264_decode_nal(H264Context *h, const uint8_t *src,
                                  int *dst_length, int *consumed, int length);

/**
 * Free any data that may have been allocated in the H264 context
 * like SPS, PPS etc.
 */
void ff_h264_free_context(H264Context *h);

/**
 * Reconstruct bitstream slice_type.
 */
int ff_h264_get_slice_type(const H264Context *h);

/**
 * Allocate tables.
 * needs width/height
 */
int ff_h264_alloc_tables(H264Context *h);

/**
 * Fill the default_ref_list.
 */
int ff_h264_fill_default_ref_list(H264Context *h);

int ff_h264_decode_ref_pic_list_reordering(H264Context *h);
void ff_h264_fill_mbaff_ref_list(H264Context *h);
void ff_h264_remove_all_refs(H264Context *h);

/**
 * Execute the reference picture marking (memory management control operations).
 */
int ff_h264_execute_ref_pic_marking(H264Context *h, MMCO *mmco, int mmco_count);

int ff_h264_decode_ref_pic_marking(H264Context *h, GetBitContext *gb,
                                   int first_slice);

int ff_generate_sliding_window_mmcos(H264Context *h, int first_slice);

/**
 * Check if the top & left blocks are available if needed & change the
 * dc mode so it only uses the available blocks.
 */
int ff_h264_check_intra4x4_pred_mode(H264Context *h);

/**
 * Check if the top & left blocks are available if needed & change the
 * dc mode so it only uses the available blocks.
 */
int ff_h264_check_intra_pred_mode(H264Context *h, int mode, int is_chroma);

void ff_h264_hl_decode_mb(H264Context *h);
int ff_h264_decode_extradata(H264Context *h);
int ff_h264_decode_init(AVCodecContext *avctx);
void ff_h264_decode_init_vlc(void);

/**
 * Decode a macroblock
 * @return 0 if OK, ER_AC_ERROR / ER_DC_ERROR / ER_MV_ERROR on error
 */
int ff_h264_decode_mb_cavlc(H264Context *h);

/**
 * Decode a CABAC coded macroblock
 * @return 0 if OK, ER_AC_ERROR / ER_DC_ERROR / ER_MV_ERROR on error
 */
int ff_h264_decode_mb_cabac(H264Context *h);

void ff_h264_init_cabac_states(H264Context *h);

void ff_h264_direct_dist_scale_factor(H264Context *const h);
void ff_h264_direct_ref_list_init(H264Context *const h);
void ff_h264_pred_direct_motion(H264Context *const h, int *mb_type);

void ff_h264_filter_mb_fast(H264Context *h, int mb_x, int mb_y,
                            uint8_t *img_y, uint8_t *img_cb, uint8_t *img_cr,
                            unsigned int linesize, unsigned int uvlinesize);
void ff_h264_filter_mb(H264Context *h, int mb_x, int mb_y,
                       uint8_t *img_y, uint8_t *img_cb, uint8_t *img_cr,
                       unsigned int linesize, unsigned int uvlinesize);

/**
 * Reset SEI values at the beginning of the frame.
 *
 * @param h H.264 context.
 */
void ff_h264_reset_sei(H264Context *h);

/*
 * o-o o-o
 *  / / /
 * o-o o-o
 *  ,---'
 * o-o o-o
 *  / / /
 * o-o o-o
 */

/* Scan8 organization:
 *    0 1 2 3 4 5 6 7
 * 0  DY    y y y y y
 * 1        y Y Y Y Y
 * 2        y Y Y Y Y
 * 3        y Y Y Y Y
 * 4        y Y Y Y Y
 * 5  DU    u u u u u
 * 6        u U U U U
 * 7        u U U U U
 * 8        u U U U U
 * 9        u U U U U
 * 10 DV    v v v v v
 * 11       v V V V V
 * 12       v V V V V
 * 13       v V V V V
 * 14       v V V V V
 * DY/DU/DV are for luma/chroma DC.
 */

#define LUMA_DC_BLOCK_INDEX   48
#define CHROMA_DC_BLOCK_INDEX 49

// This table must be here because scan8[constant] must be known at compiletime
static const uint8_t scan8[16 * 3 + 3] = {
    4 +  1 * 8, 5 +  1 * 8, 4 +  2 * 8, 5 +  2 * 8,
    6 +  1 * 8, 7 +  1 * 8, 6 +  2 * 8, 7 +  2 * 8,
    4 +  3 * 8, 5 +  3 * 8, 4 +  4 * 8, 5 +  4 * 8,
    6 +  3 * 8, 7 +  3 * 8, 6 +  4 * 8, 7 +  4 * 8,
    4 +  6 * 8, 5 +  6 * 8, 4 +  7 * 8, 5 +  7 * 8,
    6 +  6 * 8, 7 +  6 * 8, 6 +  7 * 8, 7 +  7 * 8,
    4 +  8 * 8, 5 +  8 * 8, 4 +  9 * 8, 5 +  9 * 8,
    6 +  8 * 8, 7 +  8 * 8, 6 +  9 * 8, 7 +  9 * 8,
    4 + 11 * 8, 5 + 11 * 8, 4 + 12 * 8, 5 + 12 * 8,
    6 + 11 * 8, 7 + 11 * 8, 6 + 12 * 8, 7 + 12 * 8,
    4 + 13 * 8, 5 + 13 * 8, 4 + 14 * 8, 5 + 14 * 8,
    6 + 13 * 8, 7 + 13 * 8, 6 + 14 * 8, 7 + 14 * 8,
    0 +  0 * 8, 0 +  5 * 8, 0 + 10 * 8
};

static av_always_inline uint32_t pack16to32(int a, int b)
{
#if HAVE_BIGENDIAN
    return (b & 0xFFFF) + (a << 16);
#else
    return (a & 0xFFFF) + (b << 16);
#endif
}

static av_always_inline uint16_t pack8to16(int a, int b)
{
#if HAVE_BIGENDIAN
    return (b & 0xFF) + (a << 8);
#else
    return (a & 0xFF) + (b << 8);
#endif
}

/**
 * Get the chroma qp.
 */
static av_always_inline int get_chroma_qp(H264Context *h, int t, int qscale)
{
    return h->pps.chroma_qp_table[t][qscale];
}

/**
 * Get the predicted intra4x4 prediction mode.
 */
static av_always_inline int pred_intra_mode(H264Context *h, int n)
{
    const int index8 = scan8[n];
    const int left   = h->intra4x4_pred_mode_cache[index8 - 1];
    const int top    = h->intra4x4_pred_mode_cache[index8 - 8];
    const int min    = FFMIN(left, top);

    tprintf(h->avctx, "mode:%d %d min:%d\n", left, top, min);

    if (min < 0)
        return DC_PRED;
    else
        return min;
}

static av_always_inline void write_back_intra_pred_mode(H264Context *h)
{
    int8_t *i4x4       = h->intra4x4_pred_mode + h->mb2br_xy[h->mb_xy];
    int8_t *i4x4_cache = h->intra4x4_pred_mode_cache;

    AV_COPY32(i4x4, i4x4_cache + 4 + 8 * 4);
    i4x4[4] = i4x4_cache[7 + 8 * 3];
    i4x4[5] = i4x4_cache[7 + 8 * 2];
    i4x4[6] = i4x4_cache[7 + 8 * 1];
}

static av_always_inline void write_back_non_zero_count(H264Context *h)
{
    const int mb_xy    = h->mb_xy;
    uint8_t *nnz       = h->non_zero_count[mb_xy];
    uint8_t *nnz_cache = h->non_zero_count_cache;

    AV_COPY32(&nnz[ 0], &nnz_cache[4 + 8 * 1]);
    AV_COPY32(&nnz[ 4], &nnz_cache[4 + 8 * 2]);
    AV_COPY32(&nnz[ 8], &nnz_cache[4 + 8 * 3]);
    AV_COPY32(&nnz[12], &nnz_cache[4 + 8 * 4]);
    AV_COPY32(&nnz[16], &nnz_cache[4 + 8 * 6]);
    AV_COPY32(&nnz[20], &nnz_cache[4 + 8 * 7]);
    AV_COPY32(&nnz[32], &nnz_cache[4 + 8 * 11]);
    AV_COPY32(&nnz[36], &nnz_cache[4 + 8 * 12]);

    if (!h->chroma_y_shift) {
        AV_COPY32(&nnz[24], &nnz_cache[4 + 8 * 8]);
        AV_COPY32(&nnz[28], &nnz_cache[4 + 8 * 9]);
        AV_COPY32(&nnz[40], &nnz_cache[4 + 8 * 13]);
        AV_COPY32(&nnz[44], &nnz_cache[4 + 8 * 14]);
    }
}

static av_always_inline void write_back_motion_list(H264Context *h,
                                                    int b_stride,
                                                    int b_xy, int b8_xy,
                                                    int mb_type, int list)
{
    int16_t(*mv_dst)[2] = &h->cur_pic.motion_val[list][b_xy];
    int16_t(*mv_src)[2] = &h->mv_cache[list][scan8[0]];
    AV_COPY128(mv_dst + 0 * b_stride, mv_src + 8 * 0);
    AV_COPY128(mv_dst + 1 * b_stride, mv_src + 8 * 1);
    AV_COPY128(mv_dst + 2 * b_stride, mv_src + 8 * 2);
    AV_COPY128(mv_dst + 3 * b_stride, mv_src + 8 * 3);
    if (CABAC(h)) {
        uint8_t (*mvd_dst)[2] = &h->mvd_table[list][FMO ? 8 * h->mb_xy
                                                        : h->mb2br_xy[h->mb_xy]];
        uint8_t(*mvd_src)[2]  = &h->mvd_cache[list][scan8[0]];
        if (IS_SKIP(mb_type)) {
            AV_ZERO128(mvd_dst);
        } else {
            AV_COPY64(mvd_dst, mvd_src + 8 * 3);
            AV_COPY16(mvd_dst + 3 + 3, mvd_src + 3 + 8 * 0);
            AV_COPY16(mvd_dst + 3 + 2, mvd_src + 3 + 8 * 1);
            AV_COPY16(mvd_dst + 3 + 1, mvd_src + 3 + 8 * 2);
        }
    }

    {
        int8_t *ref_index = &h->cur_pic.ref_index[list][b8_xy];
        int8_t *ref_cache = h->ref_cache[list];
        ref_index[0 + 0 * 2] = ref_cache[scan8[0]];
        ref_index[1 + 0 * 2] = ref_cache[scan8[4]];
        ref_index[0 + 1 * 2] = ref_cache[scan8[8]];
        ref_index[1 + 1 * 2] = ref_cache[scan8[12]];
    }
}

static av_always_inline void write_back_motion(H264Context *h, int mb_type)
{
    const int b_stride      = h->b_stride;
    const int b_xy  = 4 * h->mb_x + 4 * h->mb_y * h->b_stride; // try mb2b(8)_xy
    const int b8_xy = 4 * h->mb_xy;

    if (USES_LIST(mb_type, 0)) {
        write_back_motion_list(h, b_stride, b_xy, b8_xy, mb_type, 0);
    } else {
        fill_rectangle(&h->cur_pic.ref_index[0][b8_xy],
                       2, 2, 2, (uint8_t)LIST_NOT_USED, 1);
    }
    if (USES_LIST(mb_type, 1))
        write_back_motion_list(h, b_stride, b_xy, b8_xy, mb_type, 1);

    if (h->slice_type_nos == AV_PICTURE_TYPE_B && CABAC(h)) {
        if (IS_8X8(mb_type)) {
            uint8_t *direct_table = &h->direct_table[4 * h->mb_xy];
            direct_table[1] = h->sub_mb_type[1] >> 1;
            direct_table[2] = h->sub_mb_type[2] >> 1;
            direct_table[3] = h->sub_mb_type[3] >> 1;
        }
    }
}

static av_always_inline int get_dct8x8_allowed(H264Context *h)
{
    if (h->sps.direct_8x8_inference_flag)
        return !(AV_RN64A(h->sub_mb_type) &
                 ((MB_TYPE_16x8 | MB_TYPE_8x16 | MB_TYPE_8x8) *
                  0x0001000100010001ULL));
    else
        return !(AV_RN64A(h->sub_mb_type) &
                 ((MB_TYPE_16x8 | MB_TYPE_8x16 | MB_TYPE_8x8 | MB_TYPE_DIRECT2) *
                  0x0001000100010001ULL));
}

void ff_h264_draw_horiz_band(H264Context *h, int y, int height);
int ff_init_poc(H264Context *h, int pic_field_poc[2], int *pic_poc);
int ff_pred_weight_table(H264Context *h);
int ff_set_ref_count(H264Context *h);

int ff_mvc_decode_nal_header(H264Context *h);
int ff_mvc_decode_subset_sequence_parameter_set(H264Context *h);

int ff_decode_hrd_parameters(H264Context *h, SPS *sps);
<<<<<<< HEAD
int ff_mvc_voidx_to_id(H264Context *h, int i);
=======
int ff_mvc_id_to_voidx(H264Context *h, int i);
>>>>>>> c9f154ed

SPS *ff_mvc_get_sps(H264Context *h, unsigned int id);
SPS *ff_mvc_get_active_sps(H264Context *h, unsigned int id);

int ff_mvc_set_active_sps(H264Context *h, unsigned int id);
int ff_mvc_set_active_pps(H264Context *h, PPS *pps);

#endif /* AVCODEC_H264_H */<|MERGE_RESOLUTION|>--- conflicted
+++ resolved
@@ -686,12 +686,8 @@
 
     int is_mvc;
 
-<<<<<<< HEAD
-    int voidx[1024];
-=======
     int voidx;
     int voidx_list[1024];
->>>>>>> c9f154ed
     //struct H264Context *layer;
 } H264Context;
 
@@ -1023,11 +1019,7 @@
 int ff_mvc_decode_subset_sequence_parameter_set(H264Context *h);
 
 int ff_decode_hrd_parameters(H264Context *h, SPS *sps);
-<<<<<<< HEAD
-int ff_mvc_voidx_to_id(H264Context *h, int i);
-=======
 int ff_mvc_id_to_voidx(H264Context *h, int i);
->>>>>>> c9f154ed
 
 SPS *ff_mvc_get_sps(H264Context *h, unsigned int id);
 SPS *ff_mvc_get_active_sps(H264Context *h, unsigned int id);
